--- conflicted
+++ resolved
@@ -37,7 +37,16 @@
   ShouldNotCallThis();
 }
 
-<<<<<<< HEAD
+#ifdef ASSERT
+bool OopClosure::must_remember_klasses() {
+  return _must_remember_klasses;
+}
+void OopClosure::set_must_remember_klasses(bool v) {
+  _must_remember_klasses = v;
+}
+#endif
+
+
 MarkingCodeBlobClosure::MarkScope::MarkScope(bool activate)
   : _active(activate)
 {
@@ -75,13 +84,3 @@
   }
 }
 
-=======
-#ifdef ASSERT
-bool OopClosure::must_remember_klasses() {
-  return _must_remember_klasses;
-}
-void OopClosure::set_must_remember_klasses(bool v) {
-  _must_remember_klasses = v;
-}
-#endif
->>>>>>> 73672d44
