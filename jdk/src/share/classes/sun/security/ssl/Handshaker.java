--- conflicted
+++ resolved
@@ -187,24 +187,14 @@
                     "sun.security.ssl.allowLegacyHelloMessages", true);
 
     // To prevent the TLS renegotiation issues, by setting system property
-<<<<<<< HEAD
-    // "jdk.tls.rejectClientInitializedRenego" to true, applications in server
-    // side can disable all client initiated SSL renegotiations regardless
-    // of the support of TLS protocols.
-=======
     // "jdk.tls.rejectClientInitiatedRenegotiation" to true, applications in
     // server side can disable all client initiated SSL renegotiations
     // regardless of the support of TLS protocols.
->>>>>>> 51ac0c58
     //
     // By default, allow client initiated renegotiations.
     static final boolean rejectClientInitiatedRenego =
             Debug.getBooleanProperty(
-<<<<<<< HEAD
-                "jdk.tls.rejectClientInitializedRenego", false);
-=======
                 "jdk.tls.rejectClientInitiatedRenegotiation", false);
->>>>>>> 51ac0c58
 
     // need to dispose the object when it is invalidated
     boolean invalidated;
